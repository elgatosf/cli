<!--

## {version}

🚨 Breaking
✨ New
🐞 Fix
♻️ Refactor / Enhance / Update

-->

# Change Log

## vNext

<<<<<<< HEAD
### ✨ New

-   Add `list` command to display list of installed plugins.
-   Add `unlink` command to unlink installed plugins.
=======
### 🐞 Fix

-   Resolve DEP0190 warning when using Node.js 24 or higher.
>>>>>>> f5c953b3

## 1.4.0

### ♻️ Update

-   Update `create` command to show newly created plugins within Stream Deck.

## 1.3.0

### ♻️ Update

-   Update default minimum version of Stream Deck to 6.5.
-   Update sdpi-components to version 4.

## 1.2.0

### ♻️ Update

-   Update `restart` & `stop` commands utilize deep links.

## 1.1.1

-   Update default macOS minimum version to 12.
-   Update dependencies.

## 1.1.0

### ✨ New

-   Add support for non-standard installation paths on Windows.

## 1.0.1

### ♻️ Update

-   Update `@elgato/schemas` dependency.

### 🐞 Fix

-   Fix Node.js engine requirements.

## 1.0.0

### ♻️ Update

-   Update new plugins to use `@elgato/streamdeck` version 1.
-   Update CDN of property inspectors.
-   Bump dependencies of Stream Deck CLI.
-   Bump dependencies of plugins scaffolded with `streamdeck create`.

## 0.3.2

### ♻️ Update

-   Update template to include a property inspector.
-   Update template to auto-resolve JSON schemas for the manifest and layouts.
-   Remove subjective VS Code settings.

## 0.3.1

### ✨ New

-   Enable validation of Stream Deck plugins programmatically.

## 0.3.0

### ✨ New

-   Add `streamdeck validate` command for validating Stream Deck plugins.
-   Add `streamdeck pack` command for creating `.streamDeckPlugin` files.
-   Add `-v` option to display current version of CLI.
-   Add "Open in VSCode" prompt, as part of creation wizard, for macOS.

### ♻️ Update

-   Update template to `{major}.{minor}.{patch}.{build}` version format.
-   Update `streamdeck pack` to automatically adjust version format.

### 🐞 Bug Fixes

-   Fix support for Visual Studio integrated terminal.

## 0.2.0

### ✨ New

-   Add [`packageManager`](README.md/#packagemanager) configuration option ([@fcannizzaro](https://github.com/fcannizzaro)).

### ♻️ Improvements

-   Manifest changes now automatically reload the plugin whilst being watched.
-   Updated template dependency `@types/node` to add support for `fetch` types.

### 🐞 Bug Fixes

-   Fix support for Node v18.

## 0.1.0

### ✨ New

-   Add `create` wizard for quickly scaffolding Stream Deck plugins.
-   Add `link` command for linking plugins in-development to Stream Deck.
-   Add `restart` plugin; unloads the plugins and re-starts the plugin within Stream Deck.
-   Add `stop` plugin; unloads the plugin from Stream Deck.
-   Add `dev` mode toggle for managing developer mode.
-   Add `config` for managing local configuration.<|MERGE_RESOLUTION|>--- conflicted
+++ resolved
@@ -13,16 +13,14 @@
 
 ## vNext
 
-<<<<<<< HEAD
 ### ✨ New
 
 -   Add `list` command to display list of installed plugins.
 -   Add `unlink` command to unlink installed plugins.
-=======
+
 ### 🐞 Fix
 
 -   Resolve DEP0190 warning when using Node.js 24 or higher.
->>>>>>> f5c953b3
 
 ## 1.4.0
 
